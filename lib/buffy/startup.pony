--- conflicted
+++ resolved
@@ -5,11 +5,8 @@
 use "spike"
 use "./network"
 use "./topology"
-<<<<<<< HEAD
 use "buffy/flusher"
-=======
 use "time"
->>>>>>> 6491e435
 
 actor Startup
   new create(env: Env, topology: Topology val, source_count: USize) =>
