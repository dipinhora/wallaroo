use "options"
use "./topology"
use "./sink-node"

actor Startup
  // TODO: factor out source_count
<<<<<<< HEAD
  new create(env: Env, topology: Topology val, source_count: USize,
    sink_step_builders: Array[SinkNodeStepBuilder val] val =
      recover Array[SinkNodeStepBuilder val] end) =>
=======
  new create(env: Env, topology: Topology val, source_count: USize, 
    sink_step_builders: Array[SinkNodeStepBuilder val] val = 
    recover Array[SinkNodeStepBuilder val] end) 
  =>
>>>>>>> 71375dc5
    let options = Options(env)
    var node_type: NodeType = BuffyNode

    options
      .add("run-sink", "", None)

    for option in options do
      match option
      | ("run-sink", None) => node_type = SinkNode
      end
    end

    match node_type
    | BuffyNode => StartupBuffyNode(env, topology, source_count)
    | SinkNode => StartupSinkNode(env, sink_step_builders)
    end

type NodeType is (BuffyNode | SinkNode)
primitive BuffyNode
primitive SinkNode<|MERGE_RESOLUTION|>--- conflicted
+++ resolved
@@ -4,16 +4,10 @@
 
 actor Startup
   // TODO: factor out source_count
-<<<<<<< HEAD
   new create(env: Env, topology: Topology val, source_count: USize,
     sink_step_builders: Array[SinkNodeStepBuilder val] val =
-      recover Array[SinkNodeStepBuilder val] end) =>
-=======
-  new create(env: Env, topology: Topology val, source_count: USize, 
-    sink_step_builders: Array[SinkNodeStepBuilder val] val = 
-    recover Array[SinkNodeStepBuilder val] end) 
+    recover Array[SinkNodeStepBuilder val] end)
   =>
->>>>>>> 71375dc5
     let options = Options(env)
     var node_type: NodeType = BuffyNode
 
