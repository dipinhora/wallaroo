--- conflicted
+++ resolved
@@ -4,169 +4,6 @@
 use "sendence/bytes"
 use "sendence/tcp"
 
-<<<<<<< HEAD
-actor TopologyManager
-  let _env: Env
-  let _auth: AmbientAuth
-  let _step_manager: StepManager
-  let _coordinator: Coordinator
-  let _name: String
-  let _worker_count: USize
-  let _workers: Map[String, TCPConnection tag] = Map[String, TCPConnection tag]
-  let _worker_addrs: Map[String, (String, String)] = Map[String, (String, String)]
-  let _topology: Topology val
-  // Keep track of how many workers identified themselves
-  var _hellos: USize = 0
-  // Keep track of how many workers acknowledged they're running their
-  // part of the topology
-  var _acks: USize = 0
-  let _leader_host: String
-  let _leader_service: String
-  let _phone_home_connection: TCPConnection
-
-  new create(env: Env, auth: AmbientAuth, name: String, worker_count: USize,
-    leader_host: String, leader_service: String, phone_home_conn: TCPConnection,
-    step_manager: StepManager, coordinator: Coordinator, topology: Topology val) =>
-    _env = env
-    _auth = auth
-    _step_manager = step_manager
-    _coordinator = coordinator
-    _name = name
-    _worker_count = worker_count
-    _topology = topology
-    _leader_host = leader_host
-    _leader_service = leader_service
-    _phone_home_connection = phone_home_conn
-    _worker_addrs(name) = (leader_host, leader_service)
-
-    let message = WireMsgEncoder.ready(_name)
-    _phone_home_connection.write(message)
-
-    if _worker_count == 0 then _complete_initialization() end
-
-  be assign_name(conn: TCPConnection tag, node_name: String,
-    host: String, service: String) =>
-    _workers(node_name) = conn
-    _worker_addrs(node_name) = (host, service)
-    _env.out.print("Identified worker " + node_name)
-    _hellos = _hellos + 1
-    if _hellos == _worker_count then
-      _env.out.print("_--- All workers accounted for! ---_")
-      _initialize_topology()
-    end
-
-  // Currently assigns steps in pipeline using round robin among nodes
-  fun ref _initialize_topology() =>
-    try
-      let nodes = Array[String]
-      nodes.push(_name)
-      let keys = _workers.keys()
-      for key in keys do
-        nodes.push(key)
-      end
-
-      let pipeline: PipelineSteps val = _topology.pipelines(0)
-      var step_id: USize = 0
-      var count: USize = 0
-      // Round robin node assignment
-      while count < pipeline.size() do
-        let cur_node_idx = count % nodes.size()
-        let cur_node = nodes(count % nodes.size())
-        let next_node_idx = (cur_node_idx + 1) % nodes.size()
-        let next_node = nodes((cur_node_idx + 1) % nodes.size())
-        let proxy_step_id = step_id + 1
-        let proxy_step_target_id = proxy_step_id + 1
-        let next_node_addr =
-          if next_node_idx == 0 then
-            (_leader_host, _leader_service)
-          else
-            _worker_addrs(next_node)
-          end
-        let pipeline_step = pipeline(count)
-        _env.out.print("Spinning up computation " + pipeline_step.computation_type() + " on node " + cur_node)
-
-        if cur_node_idx == 0 then // if cur_node is the leader/source
-          let target_conn = _workers(next_node)
-          _step_manager.add_step(step_id.i32(), pipeline_step.computation_type())
-          _step_manager.add_proxy(proxy_step_id.i32(), proxy_step_target_id.i32(),
-            target_conn)
-          _step_manager.connect_steps(step_id.i32(), proxy_step_id.i32())
-        else
-          let create_step_msg =
-            WireMsgEncoder.spin_up(step_id.i32(), pipeline_step.computation_type())
-          let create_proxy_msg =
-            WireMsgEncoder.spin_up_proxy(proxy_step_id.i32(), proxy_step_target_id.i32(),
-              next_node, next_node_addr._1, next_node_addr._2)
-          let connect_msg =
-            WireMsgEncoder.connect_steps(step_id.i32(), proxy_step_id.i32())
-
-          let conn = _workers(cur_node)
-          conn.write(create_step_msg)
-          conn.write(create_proxy_msg)
-          conn.write(connect_msg)
-        end
-
-        count = count + 1
-        step_id = step_id + 2
-      end
-      let sink_node_idx = count % nodes.size()
-      let sink_node = nodes(sink_node_idx)
-      _env.out.print("Spinning up sink on node " + sink_node)
-
-      if sink_node_idx == 0 then // if cur_node is the leader
-        _step_manager.add_sink(0, step_id.i32(), _auth)
-      else
-        let create_sink_msg =
-          WireMsgEncoder.spin_up_sink(0, step_id.i32())
-        let conn = _workers(sink_node)
-        conn.write(create_sink_msg)
-      end
-
-      let finished_msg =
-        WireMsgEncoder.initialization_msgs_finished()
-      // Send finished_msg to all workers
-      for i in Range(1, nodes.size()) do
-        let node = nodes(i)
-        let next_conn = _workers(node)
-        next_conn.write(finished_msg)
-      end
-    else
-      @printf[String]("Buffy Leader: Failed to initialize topology".cstring())
-    end
-
-  be update_connection(conn: TCPConnection tag, node_name: String) =>
-    _coordinator.add_connection(conn)
-    _workers(node_name) = conn
-
-  be ack_initialized() =>
-    _acks = _acks + 1
-    if _acks == _worker_count then
-      _complete_initialization()
-    end
-
-  fun _complete_initialization() =>
-    _env.out.print("_--- Topology successfully initialized ---_")
-    try
-      let env = _env
-      let auth = env.root as AmbientAuth
-      let name = _name
-
-      let message = WireMsgEncoder.topology_ready(_name)
-      _phone_home_connection.write(message)
-    else
-      _env.out.print("Couldn't get ambient authority when completing "
-        + "initialization")
-    end
-
-  be shutdown() =>
-    let message = WireMsgEncoder.shutdown(_name)
-    for (key, conn) in _workers.pairs() do
-      conn.write(message)
-    end
-    _coordinator.shutdown()
-
-=======
->>>>>>> 95f42703
 class LeaderNotifier is TCPListenNotify
   let _env: Env
   let _auth: AmbientAuth
