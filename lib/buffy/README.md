# Buffy

## Usage

Buffy must be imported as a library.

When you run a client, use the following command line parameters:

```-l``` sets process as leader.  
```-w <count>``` tells the leader how many workers to wait for.  
```-n <node_name>``` sets the name for the process in the Buffy cluster.
```--leader-address <address>``` sets the address for the leader workers contact
```--source <comma-delimited source_addresses>``` sets the addresses for the sink
```--sink <comma-delimited sink_addresses>``` sets the addresses for the sink
```--metrics <metrics-receiver address```

To run the Double Divide app, you need to kick off three processes.  The first arg is
the leader address.

<<<<<<< HEAD
1. Leader  
```./app-name --leader-address 127.0.0.1:6000 --source 127.0.0.1:7000 --sink 127.0.0.1:8000 -metrics 127.0.0.1:9000 -p 127.0.0.1:10000 -l -w 2 -n LeaderNode```

2. Workers  
```./app-name --leader-address 127.0.0.1:6000 --source 127.0.0.1:7000 --sink 127.0.0.1:8000 -metrics 127.0.0.1:9000 -p 127.0.0.1:10000 -n Worker1```
```./app-name --leader-address 127.0.0.1:6000 --source 127.0.0.1:7000 --sink 127.0.0.1:8000 -metrics 127.0.0.1:9000 -p 127.0.0.1:10000 -n Worker2```
=======
* Leader  
  * ```./app-name --leader-address 127.0.0.1:6000 --source 127.0.0.1:7000 --sink 127.0.0.1:8000 --metrics 127.0.0.1:9000 -l -w 2 -n LeaderNode```

* Workers  
  * ```./app-name --leader-address 127.0.0.1:6000 --source 127.0.0.1:7000 --sink 127.0.0.1:8000 --metrics 127.0.0.1:9000 -n Worker1```
  * ```./app-name --leader-address 127.0.0.1:6000 --source 127.0.0.1:7000 --sink 127.0.0.1:8000 --metrics 127.0.0.1:9000 -n Worker2```
>>>>>>> 4700cea8

The address passed in is the leader's address.<|MERGE_RESOLUTION|>--- conflicted
+++ resolved
@@ -17,20 +17,11 @@
 To run the Double Divide app, you need to kick off three processes.  The first arg is
 the leader address.
 
-<<<<<<< HEAD
-1. Leader  
-```./app-name --leader-address 127.0.0.1:6000 --source 127.0.0.1:7000 --sink 127.0.0.1:8000 -metrics 127.0.0.1:9000 -p 127.0.0.1:10000 -l -w 2 -n LeaderNode```
-
-2. Workers  
-```./app-name --leader-address 127.0.0.1:6000 --source 127.0.0.1:7000 --sink 127.0.0.1:8000 -metrics 127.0.0.1:9000 -p 127.0.0.1:10000 -n Worker1```
-```./app-name --leader-address 127.0.0.1:6000 --source 127.0.0.1:7000 --sink 127.0.0.1:8000 -metrics 127.0.0.1:9000 -p 127.0.0.1:10000 -n Worker2```
-=======
-* Leader  
-  * ```./app-name --leader-address 127.0.0.1:6000 --source 127.0.0.1:7000 --sink 127.0.0.1:8000 --metrics 127.0.0.1:9000 -l -w 2 -n LeaderNode```
+* Leader
+  * ```./app-name --leader-address 127.0.0.1:6000 --source 127.0.0.1:7000 --sink 127.0.0.1:8000 --metrics 127.0.0.1:9000 -p 127.0.0.1:10000 -l -w 2 -n LeaderNode```
 
 * Workers  
-  * ```./app-name --leader-address 127.0.0.1:6000 --source 127.0.0.1:7000 --sink 127.0.0.1:8000 --metrics 127.0.0.1:9000 -n Worker1```
-  * ```./app-name --leader-address 127.0.0.1:6000 --source 127.0.0.1:7000 --sink 127.0.0.1:8000 --metrics 127.0.0.1:9000 -n Worker2```
->>>>>>> 4700cea8
+  * ```./app-name --leader-address 127.0.0.1:6000 --source 127.0.0.1:7000 --sink 127.0.0.1:8000 --metrics 127.0.0.1:9000 -p 127.0.0.1:10000 -n Worker1```
+  * ```./app-name --leader-address 127.0.0.1:6000 --source 127.0.0.1:7000 --sink 127.0.0.1:8000 --metrics 127.0.0.1:9000 -p 127.0.0.1:10000 -n Worker2```
 
 The address passed in is the leader's address.