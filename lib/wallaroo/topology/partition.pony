use "collections"
use "files"
use "net"
use "sendence/guid"
use "wallaroo/backpressure"
use "wallaroo/boundary"
use "wallaroo/fail"
use "wallaroo/initialization"
use "wallaroo/metrics"
use "wallaroo/network"
use "wallaroo/resilience"

type WeightedKey[Key: (Hashable val & Equatable[Key])] is
  (Key, USize)

class Partition[In: Any val, Key: (Hashable val & Equatable[Key])]
  let _function: PartitionFunction[In, Key] val
  let _keys: (Array[WeightedKey[Key]] val | Array[Key] val)

  new val create(f: PartitionFunction[In, Key] val,
    ks: (Array[WeightedKey[Key]] val | Array[Key] val))
  =>
    _function = f
    _keys = ks

  fun function(): PartitionFunction[In, Key] val => _function
  fun keys(): (Array[WeightedKey[Key]] val | Array[Key] val) => _keys

interface PartitionFunction[In: Any val, Key: (Hashable val & Equatable[Key] val)]
  fun apply(input: In): Key

primitive SingleStepPartitionFunction[In: Any val] is
  PartitionFunction[In, U8]
  fun apply(input: In): U8 => 0

interface PartitionAddresses
  fun apply(key: Any val): (ProxyAddress val | None)

class KeyedPartitionAddresses[Key: (Hashable val & Equatable[Key] val)]
  let _addresses: Map[Key, ProxyAddress val] val

  new val create(a: Map[Key, ProxyAddress val] val) =>
    _addresses = a

  fun apply(k: Any val): (ProxyAddress val | None) =>
    match k
    | let key: Key =>
      try
        _addresses(key)
      else
        None
      end
    else
      None
    end

  fun pairs(): Iterator[(Key, ProxyAddress val)] => _addresses.pairs()

interface StateAddresses
  fun apply(key: Any val): (Step tag | ProxyRouter val | None)
  fun register_routes(router: Router val, route_builder: RouteBuilder val)
  fun steps(): Array[CreditFlowConsumerStep] val

class KeyedStateAddresses[Key: (Hashable val & Equatable[Key] val)]
  let _addresses: Map[Key, (Step | ProxyRouter val)] val

  new val create(a: Map[Key, (Step | ProxyRouter val)] val) =>
    _addresses = a

  fun apply(k: Any val): (Step | ProxyRouter val | None) =>
    match k
    | let key: Key =>
      try
        _addresses(key)
      else
        None
      end
    else
      None
    end

  fun register_routes(router: Router val, route_builder: RouteBuilder val) =>
    for s in _addresses.values() do
      match s
      | let step: Step =>
        step.register_routes(router, route_builder)
      end
    end

  fun steps(): Array[CreditFlowConsumerStep] val =>
    let ss: Array[CreditFlowConsumerStep] trn =
      recover Array[CreditFlowConsumerStep] end
    for s in _addresses.values() do
      match s
      | let cfcs: CreditFlowConsumerStep =>
        ss.push(cfcs)
      end
    end

    consume ss

trait StateSubpartition
  fun build(app_name: String, worker_name: String,
<<<<<<< HEAD
    metrics_conn: TCPConnection,
=======
    metrics_conn: MetricsSink,
>>>>>>> dd188c26
    auth: AmbientAuth, connections: Connections, alfred: Alfred,
    outgoing_boundaries: Map[String, OutgoingBoundary] val,
    initializables: SetIs[Initializable tag],
    data_routes: Map[U128, CreditFlowConsumerStep tag],
    default_router: (Router val | None) = None): PartitionRouter val

class KeyedStateSubpartition[PIn: Any val,
  Key: (Hashable val & Equatable[Key] val)] is StateSubpartition
  let _partition_addresses: KeyedPartitionAddresses[Key] val
  let _id_map: Map[Key, U128] val
  let _partition_function: PartitionFunction[PIn, Key] val
  let _pipeline_name: String
  let _runner_builder: RunnerBuilder val

  new val create(partition_addresses': KeyedPartitionAddresses[Key] val,
    id_map': Map[Key, U128] val, runner_builder: RunnerBuilder val,
    partition_function': PartitionFunction[PIn, Key] val,
    pipeline_name': String)
  =>
    _partition_addresses = partition_addresses'
    _id_map = id_map'
    _partition_function = partition_function'
    _pipeline_name = pipeline_name'
    _runner_builder = runner_builder

  fun build(app_name: String, worker_name: String,
<<<<<<< HEAD
    metrics_conn: TCPConnection,
=======
    metrics_conn: MetricsSink,
>>>>>>> dd188c26
    auth: AmbientAuth, connections: Connections, alfred: Alfred,
    outgoing_boundaries: Map[String, OutgoingBoundary] val,
    initializables: SetIs[Initializable tag],
    data_routes: Map[U128, CreditFlowConsumerStep tag],
    default_router: (Router val | None) = None):
    LocalPartitionRouter[PIn, Key] val
  =>
    let guid_gen = GuidGenerator

    let routes: Map[Key, (Step | ProxyRouter val)] trn =
      recover Map[Key, (Step | ProxyRouter val)] end

    let m: Map[U128, Step] trn = recover Map[U128, Step] end

    var partition_count: USize = 0

    for (key, id) in _id_map.pairs() do
      let proxy_address = _partition_addresses(key)
      match proxy_address
      | let pa: ProxyAddress val =>
        if pa.worker == worker_name then
<<<<<<< HEAD
          let reporter = MetricsReporter(app_name, metrics_conn)
          let next_state_step = Step(_runner_builder(reporter.clone()
              where alfred = alfred),
=======
          let reporter = MetricsReporter(app_name, worker_name, metrics_conn)
          let next_state_step = Step(_runner_builder(where alfred = alfred),
>>>>>>> dd188c26
            consume reporter, guid_gen.u128(), _runner_builder.route_builder(),
              alfred)

          initializables.set(next_state_step)
          data_routes(id) = next_state_step
          m(id) = next_state_step
          routes(key) = next_state_step
          partition_count = partition_count + 1
        else
          try
            let boundary = outgoing_boundaries(pa.worker)

            routes(key) = ProxyRouter(worker_name, boundary,
              pa, auth)
          else
            @printf[I32](("Missing proxy for " + pa.worker + "!\n").cstring())
          end
        end
      else
        @printf[I32]("Missing proxy address!\n".cstring())
      end
    end

    @printf[I32](("Spinning up " + partition_count.string() + " state partitions for " + _pipeline_name + " pipeline\n").cstring())

    LocalPartitionRouter[PIn, Key](consume m, _id_map, consume routes,
      _partition_function, default_router)

primitive PartitionFileReader
  fun apply(filename: String, auth: AmbientAuth):
    Array[WeightedKey[String]] val
  =>
    let keys: Array[WeightedKey[String]] trn =
      recover Array[WeightedKey[String]] end

    try
      let file = File(FilePath(auth, filename))
      for line in file.lines() do
        let els = line.split(",")
        match els.size()
        | 0 => None
        | 1 => keys.push((els(0), 1))
        | 2 => keys.push((els(0), els(1).usize()))
        else
          error
        end
      end
      file.dispose()
    else
      @printf[I32]("ERROR: Problem reading partition file. Each line must have a key string and, optionally, a weight (separated by a comma)\n".cstring())
    end

    consume keys<|MERGE_RESOLUTION|>--- conflicted
+++ resolved
@@ -101,11 +101,7 @@
 
 trait StateSubpartition
   fun build(app_name: String, worker_name: String,
-<<<<<<< HEAD
-    metrics_conn: TCPConnection,
-=======
     metrics_conn: MetricsSink,
->>>>>>> dd188c26
     auth: AmbientAuth, connections: Connections, alfred: Alfred,
     outgoing_boundaries: Map[String, OutgoingBoundary] val,
     initializables: SetIs[Initializable tag],
@@ -132,11 +128,7 @@
     _runner_builder = runner_builder
 
   fun build(app_name: String, worker_name: String,
-<<<<<<< HEAD
-    metrics_conn: TCPConnection,
-=======
     metrics_conn: MetricsSink,
->>>>>>> dd188c26
     auth: AmbientAuth, connections: Connections, alfred: Alfred,
     outgoing_boundaries: Map[String, OutgoingBoundary] val,
     initializables: SetIs[Initializable tag],
@@ -158,14 +150,8 @@
       match proxy_address
       | let pa: ProxyAddress val =>
         if pa.worker == worker_name then
-<<<<<<< HEAD
-          let reporter = MetricsReporter(app_name, metrics_conn)
-          let next_state_step = Step(_runner_builder(reporter.clone()
-              where alfred = alfred),
-=======
           let reporter = MetricsReporter(app_name, worker_name, metrics_conn)
           let next_state_step = Step(_runner_builder(where alfred = alfred),
->>>>>>> dd188c26
             consume reporter, guid_gen.u128(), _runner_builder.route_builder(),
               alfred)
 
