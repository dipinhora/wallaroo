--- conflicted
+++ resolved
@@ -169,11 +169,10 @@
     i_route_id: RouteId, latest_ts: U64, metrics_id: U16, metric_name: String,
     worker_ingress_ts: U64)
   =>
-<<<<<<< HEAD
     ifdef "trace" then
       @printf[I32]("Rcvd message at OutgoingBoundary\n".cstring())
     end
-=======
+
     let my_latest_ts = ifdef "detailed-metrics" then
         Time.nanos()
       else
@@ -188,7 +187,6 @@
         metrics_id
       end
 
->>>>>>> dd188c26
     try
       let seq_id = ifdef "resilience" then
         _terminus_route.terminate(i_origin, i_route_id, i_seq_id)
@@ -197,18 +195,10 @@
       end
 
       let outgoing_msg = ChannelMsgEncoder.data_channel(delivery_msg,
-<<<<<<< HEAD
-        seq_id, _wb, _auth)
-      _queue.enqueue(outgoing_msg)
-
-      _writev(outgoing_msg)
-    else
-      Fail()
-=======
         pipeline_time_spent + (Time.nanos() - worker_ingress_ts),
         seq_id, _wb, _auth, WallClock.nanoseconds(),
         new_metrics_id, metric_name)
-      //_queue.enqueue(outgoing_msg)
+      _queue.enqueue(outgoing_msg)
 
       _writev(outgoing_msg)
 
@@ -221,7 +211,8 @@
       end
 
       _metrics_reporter.worker_metric(metric_name, end_ts - worker_ingress_ts)
->>>>>>> dd188c26
+    else
+      Fail()
     end
 
   be writev(data: Array[ByteSeq] val) =>
