use "buffered"
use "collections"
use "files"
use "net"
use "options"
use "time"
use "sendence/hub"
use "wallaroo/initialization"
use "wallaroo/metrics"
use "wallaroo/network"
use "wallaroo/resilience"
use "wallaroo/topology"

actor Startup
  new create(env: Env, application: Application val,
    app_name: (String val | None))
  =>
    ifdef "backpressure" then
      env.out.print("****BACKPRESSURE is active****")
    end
    ifdef "resilience" then
      env.out.print("****RESILIENCE is active****")
    end
    ifdef "trace" then
      env.out.print("****TRACE is active****")
    end

    var m_arg: (Array[String] | None) = None
    var o_arg: (Array[String] | None) = None
    var c_arg: (Array[String] | None) = None
    var d_arg: (Array[String] | None) = None
    var p_arg: (Array[String] | None) = None
    var i_addrs_write: Array[Array[String]] trn =
      recover Array[Array[String]] end
    var worker_count: USize = 1
    var is_initializer = false
    var worker_initializer: (WorkerInitializer | None) = None
    var worker_name = ""
    try
      var options = Options(env.args, false)
      var auth = env.root as AmbientAuth

      options
        .add("expected", "e", I64Argument)
        .add("metrics", "m", StringArgument)
        .add("in", "i", StringArgument)
        .add("out", "o", StringArgument)
        .add("control", "c", StringArgument)
        .add("data", "d", StringArgument)
        .add("phone-home", "p", StringArgument)
        .add("file", "f", StringArgument)
        // worker count includes the initial "leader" since there is no
        // persisting leader
        .add("worker-count", "w", I64Argument)
        .add("topology-initializer", "t", None)
        .add("leader", "l", None)
        .add("name", "n", StringArgument)

      for option in options do
        match option
        | ("expected", let arg: I64) =>
          env.out.print("--expected/-e is a deprecated parameter")
        | ("metrics", let arg: String) => m_arg = arg.split(":")
        | ("in", let arg: String) =>
          for addr in arg.split(",").values() do
            i_addrs_write.push(addr.split(":"))
          end
        | ("out", let arg: String) => o_arg = arg.split(":")
        | ("control", let arg: String) => c_arg = arg.split(":")
        | ("data", let arg: String) => d_arg = arg.split(":")
        | ("phone-home", let arg: String) => p_arg = arg.split(":")
        | ("worker-count", let arg: I64) =>
          worker_count = arg.usize()
        | ("topology-initializer", None) => is_initializer = true
        | ("name", let arg: String) => worker_name = arg
        end
      end

      if worker_count == 1 then
        env.out.print("Single worker topology")
        is_initializer = true
      else
        env.out.print(worker_count.string() + " worker topology")
      end

      if is_initializer then worker_name = "initializer" end

      let input_addrs: Array[Array[String]] val = consume i_addrs_write
      let m_addr = m_arg as Array[String]
      let c_addr = c_arg as Array[String]
      let c_host = c_addr(0)
      let c_service = c_addr(1)

      let o_addr_ref = o_arg as Array[String]
      let o_addr_trn: Array[String] trn = recover Array[String] end
      o_addr_trn.push(o_addr_ref(0))
      o_addr_trn.push(o_addr_ref(1))
      let o_addr: Array[String] val = consume o_addr_trn

      let d_addr_ref = d_arg as Array[String]
      let d_addr_trn: Array[String] trn = recover Array[String] end
      d_addr_trn.push(d_addr_ref(0))
      d_addr_trn.push(d_addr_ref(1))
      let d_addr: Array[String] val = consume d_addr_trn

      let d_host = d_addr(0)
      let d_service = d_addr(1)

      if worker_name == "" then
        env.out.print("You must specify a worker name via --worker-name/-n.")
        error
      end

      let connect_auth = TCPConnectAuth(auth)
      let metrics_conn = MetricsSink(m_addr(0),
          m_addr(1))

      let connect_msg = HubProtocol.connect()
      let metrics_join_msg = HubProtocol.join("metrics:" + application.name())
      metrics_conn.writev(connect_msg)
      metrics_conn.writev(metrics_join_msg)

      (let ph_host, let ph_service) =
        match p_arg
        | let addr: Array[String] =>
          (addr(0), addr(1))
        else
          ("", "")
        end

      let connections = Connections(application.name(), worker_name, env, auth,
        c_host, c_service, d_host, d_service, ph_host, ph_service,
        metrics_conn, is_initializer)

      let name =  match app_name
        | let n: String => n
        else
          ""
        end
      let event_log_file = "/tmp/" + name + "-" + worker_name + ".evlog"
      let local_topology_file = "/tmp/" + name + "-" +
          worker_name + ".local-topology"
<<<<<<< HEAD

      let alfred = Alfred(env, event_log_file)
      let local_topology_initializer = LocalTopologyInitializer(
        application, worker_name, worker_count, env, auth, connections,
        metrics_conn, is_initializer, alfred, input_addrs,
        local_topology_file)
=======
      let data_channel_file = "/tmp/" + name + "-" + worker_name + ".tcp-data"
      let control_channel_file = "/tmp/" + name + "-" + worker_name +
          ".tcp-control"
      let worker_names_file = "/tmp/" + name + "-" + worker_name + ".workers"
      
      let alfred = Alfred(env, event_log_file)
      let local_topology_initializer = LocalTopologyInitializer(worker_name, 
        worker_count, env, auth, connections, metrics_conn, is_initializer, 
        alfred, local_topology_file, data_channel_file, worker_names_file)
>>>>>>> 95105501

      if is_initializer then
        env.out.print("Running as Initializer...")
        let application_initializer = ApplicationInitializer(auth,
          local_topology_initializer, input_addrs, o_addr, alfred)

        worker_initializer = WorkerInitializer(auth, worker_count, connections,
          application_initializer, local_topology_initializer, d_addr,
          metrics_conn)
        worker_name = "initializer"
      end

      let control_channel_filepath: FilePath = FilePath(auth, control_channel_file)
      let control_notifier: TCPListenNotify iso =
<<<<<<< HEAD
        ControlChannelListenNotifier(worker_name, env, auth, connections,
          is_initializer, worker_initializer, local_topology_initializer, alfred)

      if is_initializer then
        connections.register_listener(
          TCPListener(auth, consume control_notifier, c_host, c_service)
        )
      else
        connections.register_listener(
          TCPListener(auth, consume control_notifier)
        )
      end

      match worker_initializer
=======
        ControlChannelListenNotifier(worker_name, env, auth, connections, 
          is_initializer, worker_initializer, local_topology_initializer,
          alfred, control_channel_filepath)

      if is_initializer then
        connections.make_and_register_recoverable_listener(
          auth, consume control_notifier, control_channel_filepath,
          c_host, c_service
        )
      else
        connections.make_and_register_recoverable_listener(
          auth, consume control_notifier,
          control_channel_filepath
        )
      end

      // If the file worker_names_file exists we need to recover the list of
      // known workers and recreate the data receivers
      let worker_names_filepath: FilePath = FilePath(auth, worker_names_file)
      if worker_names_filepath.exists() then
        let recovered_workers = _recover_worker_names(worker_names_filepath)
        local_topology_initializer.create_data_receivers(recovered_workers,
          worker_initializer)
      end

      // TODO: We are not recreating the control channel connection from upstream!
      // TODO: An initializer cannot recover in this way. Make sure that we fail
      //       immediately if an initializer tries to recover.
      
      match worker_initializer 
>>>>>>> 95105501
      | let w: WorkerInitializer =>
        w.start(application)
      end

    else
      StartupHelp(env)
    end


  fun ref _recover_worker_names(worker_names_filepath: FilePath):
    Array[String] val
  =>
    """
    Read in a list of the names of all workers after recovery.
    """
    let ws: Array[String] trn = recover Array[String] end

    let file = File(worker_names_filepath)
    for worker_name in file.lines() do
      ws.push(worker_name)
      @printf[I32](("recover_worker_names: " + worker_name).cstring())
    end

    ws
    <|MERGE_RESOLUTION|>--- conflicted
+++ resolved
@@ -140,24 +140,16 @@
       let event_log_file = "/tmp/" + name + "-" + worker_name + ".evlog"
       let local_topology_file = "/tmp/" + name + "-" +
           worker_name + ".local-topology"
-<<<<<<< HEAD
+      let data_channel_file = "/tmp/" + name + "-" + worker_name + ".tcp-data"
+      let control_channel_file = "/tmp/" + name + "-" + worker_name +
+          ".tcp-control"
+      let worker_names_file = "/tmp/" + name + "-" + worker_name + ".workers"
 
       let alfred = Alfred(env, event_log_file)
       let local_topology_initializer = LocalTopologyInitializer(
         application, worker_name, worker_count, env, auth, connections,
         metrics_conn, is_initializer, alfred, input_addrs,
-        local_topology_file)
-=======
-      let data_channel_file = "/tmp/" + name + "-" + worker_name + ".tcp-data"
-      let control_channel_file = "/tmp/" + name + "-" + worker_name +
-          ".tcp-control"
-      let worker_names_file = "/tmp/" + name + "-" + worker_name + ".workers"
-      
-      let alfred = Alfred(env, event_log_file)
-      let local_topology_initializer = LocalTopologyInitializer(worker_name, 
-        worker_count, env, auth, connections, metrics_conn, is_initializer, 
-        alfred, local_topology_file, data_channel_file, worker_names_file)
->>>>>>> 95105501
+        local_topology_file, data_channel_file, worker_names_file)
 
       if is_initializer then
         env.out.print("Running as Initializer...")
@@ -172,36 +164,17 @@
 
       let control_channel_filepath: FilePath = FilePath(auth, control_channel_file)
       let control_notifier: TCPListenNotify iso =
-<<<<<<< HEAD
         ControlChannelListenNotifier(worker_name, env, auth, connections,
-          is_initializer, worker_initializer, local_topology_initializer, alfred)
-
-      if is_initializer then
-        connections.register_listener(
-          TCPListener(auth, consume control_notifier, c_host, c_service)
-        )
-      else
-        connections.register_listener(
-          TCPListener(auth, consume control_notifier)
-        )
-      end
-
-      match worker_initializer
-=======
-        ControlChannelListenNotifier(worker_name, env, auth, connections, 
-          is_initializer, worker_initializer, local_topology_initializer,
-          alfred, control_channel_filepath)
+        is_initializer, worker_initializer, local_topology_initializer,
+        alfred, control_channel_filepath)
 
       if is_initializer then
         connections.make_and_register_recoverable_listener(
           auth, consume control_notifier, control_channel_filepath,
-          c_host, c_service
-        )
+          c_host, c_service)
       else
         connections.make_and_register_recoverable_listener(
-          auth, consume control_notifier,
-          control_channel_filepath
-        )
+          auth, consume control_notifier, control_channel_filepath)
       end
 
       // If the file worker_names_file exists we need to recover the list of
@@ -217,8 +190,7 @@
       // TODO: An initializer cannot recover in this way. Make sure that we fail
       //       immediately if an initializer tries to recover.
       
-      match worker_initializer 
->>>>>>> 95105501
+      match worker_initializer
       | let w: WorkerInitializer =>
         w.start(application)
       end
