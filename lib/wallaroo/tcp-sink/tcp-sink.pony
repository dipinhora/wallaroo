--- conflicted
+++ resolved
@@ -32,13 +32,8 @@
     None
 
   be initialize(outgoing_boundaries: Map[String, OutgoingBoundary] val,
-<<<<<<< HEAD
     tcp_sinks: Array[TCPSink] val, omni_router: OmniRouter val) 
   => 
-=======
-    tcp_sinks: Array[TCPSink] val)
-  =>
->>>>>>> 17b4600e
     None
 
   be register_producer(producer: CreditFlowProducer) =>
@@ -163,13 +158,8 @@
     _notify_connecting()
 
   be initialize(outgoing_boundaries: Map[String, OutgoingBoundary] val,
-<<<<<<< HEAD
     tcp_sinks: Array[TCPSink] val, omni_router: OmniRouter val) 
   => 
-=======
-    tcp_sinks: Array[TCPSink] val)
-  =>
->>>>>>> 17b4600e
     None
 
   // open question: how do we reconnect if our external system goes away?
