--- conflicted
+++ resolved
@@ -10,32 +10,10 @@
 
 ## Getting Started with the Metrics UI
 
-<<<<<<< HEAD
-### In Docker
-
-You should already have Docker installed if you have followed the `Setup` instructions in the [Setting Up Your Environment for Wallaroo](/book/getting-started/setup.md) section of the documentation.
-
-#### Running the Metrics UI
-
-NOTE: You might need to run with sudo depending on how you set up Docker.
-
-Once you have Docker setup, you can grab the Metrics UI image by running:
-
-```
-docker pull wallaroo-labs-docker-wallaroolabs.bintray.io/{{ docker_metrics_ui_url }}
-```
-
-To start the Metrics UI you will run:
-
-```bash
-docker run -d --name mui -p 0.0.0.0:4000:4000 -p 0.0.0.0:5001:5001 \
-  wallaroo-labs-docker-wallaroolabs.bintray.io/{{ docker_metrics_ui_url }}
-=======
 ### Running the Metrics UI
 
 ```bash
 metrics_reporter_ui start
->>>>>>> cb172f7c
 ```
 
 If you are running locally, open [http://localhost:4000](http://localhost:4000)
