--- conflicted
+++ resolved
@@ -124,11 +124,7 @@
 ```bash
 sudo add-apt-repository "deb https://dl.bintray.com/pony-language/ponylang-debian  $(lsb_release -cs) main"
 sudo apt-get update
-<<<<<<< HEAD
-sudo apt-get -V install ponyc=0.24.4
-=======
 sudo apt-get -V install ponyc={{ book.ponyc_version }}
->>>>>>> cb172f7c
 ```
 
 ## Installing pony-stable
@@ -173,9 +169,6 @@
 ## Download and configure the Metrics UI
 
 ```bash
-<<<<<<< HEAD
-sudo docker pull wallaroo-labs-docker-wallaroolabs.bintray.io/{{ docker_metrics_ui_url }}
-=======
 cd ~/wallaroo-tutorial/wallaroo-{{ book.wallaroo_version }}/
 mkdir bin
 curl -L -o Wallaroo_Metrics_UI-{{ book.wallaroo_version }}-x86_64.AppImage '{{ book.bintray_repo_url }}/wallaroo/{{ book.wallaroo_version }}/Wallaroo_Metrics_UI-{{ book.wallaroo_version }}-x86_64.AppImage'
@@ -185,7 +178,6 @@
 sed -i 's/sleep 4/sleep 0/' bin/metrics_ui/AppRun
 rm Wallaroo_Metrics_UI-{{ book.wallaroo_version }}-x86_64.AppImage
 ln -s metrics_ui/AppRun bin/metrics_reporter_ui
->>>>>>> cb172f7c
 ```
 
 ## Compiling Giles Sender, Data Receiver, Cluster Shutdown, and Cluster Shrinker tools
@@ -213,11 +205,6 @@
 
 The following command copies it into the correct location:
 
-<<<<<<< HEAD
-```bash
-make build-giles-sender-all build-utils-all PONYCFLAGS="--pic"
-=======
->>>>>>> cb172f7c
 ```
 cp misc/activate bin/
 ```
