--- conflicted
+++ resolved
@@ -9,11 +9,7 @@
 * a partitioning function
 * partition-compatible states - the state should be defined in such a way that each partition can have its own distinct state instance
 
-<<<<<<< HEAD
-A list of partition keys is optional. If included, your application will use these keys to set up the initial state partitions in the system. As we encounter new keys derived from messages using the user-defined partition function, we will dynamically create new state partitions. There is a slight performance penalty to dynamically creating state partitions in this way, so if you know all your keys ahead of time, it can be a good idea to provide them here. 
-=======
 A list of partition keys is optional. If included, your application will use these keys to set up the initial state partitions in the system. As we encounter new keys derived from messages using the user-defined partition function, we will dynamically create new state partitions. There is a slight performance penalty to dynamically creating state partitions in this way, so if you know all your keys ahead of time, it can be a good idea to provide them here.
->>>>>>> cb172f7c
 
 ## A Partitioned Stateful Application - Alphabet (partitioned)
 
