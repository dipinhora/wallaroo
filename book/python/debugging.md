# Debugging Python Wallaroo Applications

<<<<<<< HEAD
As you're developing Python Wallaroo applications, there will come a time where you will need to do some debugging during your development process. Debugging can be as simple as inserting a `print` statement in your code (we even do it in our examples) or a bit more involved by using a debugger to get backtraces and such. In this section we'll cover how to debug using `print`, an interactive debugger, and a remote debugger. It will help if you've gone through the [Python API Introduction](/book/python/intro.md) and [Writing Your Own Wallaroo Python Application](/book/python/writing-your-own-application.md) sections prior to continuing so you're aware of the components that make up a Python Wallaroo application and how they interact with each other.
=======
As you're developing Python Wallaroo applications, there will come a time where you will need to do some debugging during your development process. Debugging can be as simple as inserting a `print` statement in your code (we even do it in our examples) or a bit more involved by using a debugger to get backtraces and such. In this section we'll cover how to debug using `print`, an interactive debugger, and a remote debugger. It will help if you've gone through the [Python API Introduction](/book/python/intro.md), [Setting Up Your Environment for Wallaroo](/book/getting-started/setup.md), and [Writing Your Own Wallaroo Python Application](/book/python/writing-your-own-application.md) sections prior to continuing so you're aware of the components that make up a Python Wallaroo application and how they interact with each other.
>>>>>>> 415ac223

## Debugging Using `print`

The simplest way to do some debugging would be tossing a `print` statement in your code to analyze data. You can see several examples of this in our reverse [example](https://github.com/WallarooLabs/wallaroo/tree/0.1.1/examples/python/reverse/reverse.py) where we have `print` statements in our `Encoder`, `Decoder`, and `Reverse` classes. Here's an example in our `compute` function in our `Reverse` class:

```bash
def compute(self, data):
    print "compute", data
    return data[::-1]
```

In this example, we'll be printing the incoming data before we reverse it.


Using `print` is a very useful way to get logged output that you can return to and analyze after your program has completed running. However, there are some downsides when using `print` to debug; you'll need to toss a `print` statement everywhere you predict you might need it, you can't get a "state of the world" look at your application, etc.

## Debugging Using PDB

 If you need a more robust tool to do debugging, the Python standard library provides `pdb`. `pdb` is an interactive debugger which gives you the option to set breakpoints, inspect the stack frames, and other features expected from an interactive debugger. A quick example of using `pdb` in your application would be importing the `pdb` module and then calling its `set_trace()` function. The `import pdb` command goes in the module you pass to `--application-module` when running `machida`. Usage example:

```
import pdb
# ...
def application_setup(arg):
    pdb.set_trace()
        # ...
```

The above will insert a breakpoint in the current stack frame and allow you to inspect the `application_setup` function. `pdb` comes with a nice set of features so if you're interested in using it go have a look at the official [documentation](https://docs.python.org/2/library/pdb.html).

## Other Debugging Options

Debugging using `print` or `pdb` is great because they're available on all platforms. However, we realize you might have your own debugging process. We encourage you to use the tools that best fit your needs and we are available to help get you set up if needed.<|MERGE_RESOLUTION|>--- conflicted
+++ resolved
@@ -1,10 +1,6 @@
 # Debugging Python Wallaroo Applications
 
-<<<<<<< HEAD
-As you're developing Python Wallaroo applications, there will come a time where you will need to do some debugging during your development process. Debugging can be as simple as inserting a `print` statement in your code (we even do it in our examples) or a bit more involved by using a debugger to get backtraces and such. In this section we'll cover how to debug using `print`, an interactive debugger, and a remote debugger. It will help if you've gone through the [Python API Introduction](/book/python/intro.md) and [Writing Your Own Wallaroo Python Application](/book/python/writing-your-own-application.md) sections prior to continuing so you're aware of the components that make up a Python Wallaroo application and how they interact with each other.
-=======
 As you're developing Python Wallaroo applications, there will come a time where you will need to do some debugging during your development process. Debugging can be as simple as inserting a `print` statement in your code (we even do it in our examples) or a bit more involved by using a debugger to get backtraces and such. In this section we'll cover how to debug using `print`, an interactive debugger, and a remote debugger. It will help if you've gone through the [Python API Introduction](/book/python/intro.md), [Setting Up Your Environment for Wallaroo](/book/getting-started/setup.md), and [Writing Your Own Wallaroo Python Application](/book/python/writing-your-own-application.md) sections prior to continuing so you're aware of the components that make up a Python Wallaroo application and how they interact with each other.
->>>>>>> 415ac223
 
 ## Debugging Using `print`
 
