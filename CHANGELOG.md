# Changelog

All notable changes to Wallaroo will be documented in this file.

<<<<<<< HEAD
## [unreleased] - unreleased

### Fixed

### Added

### Changed
=======
## [0.3.2] - 2017-12-28

### Fixed

- Updates to documentation
>>>>>>> e64020fe

## [0.3.1] - 2017-12-22

### Fixed

- Updates to documentation

## [0.3.0] - 2017-12-18

### Fixed

- Get ctrl-c to shutdown cluster after autoscale ([PR #1760](https://github.com/wallaroolabs/wallaroo/pull/1760))
- Send all unacked messages when resuming normal sending at OutgoingBoundary ([PR #1766](https://github.com/wallaroolabs/wallaroo/pull/1766))
- Fix bug in Python word count partitioning logic ([PR #1723](https://github.com/wallaroolabs/wallaroo/pull/1723))
- Add support for chaining State Partition -> Stateless Partition ([PR #1670](https://github.com/wallaroolabs/wallaroo/pull/1670))
- Fix Sender to properly dispose of files ([PR #1673](https://github.com/wallaroolabs/wallaroo/pull/1673))
- Create ProxyRouters to all required steps during initialization

### Added

- Add join for more than 1 worker simultaneously ([PR #1759](https://github.com/wallaroolabs/wallaroo/pull/1759))
- Add stateless partition shrink recalculation ([PR #1767](https://github.com/wallaroolabs/wallaroo/pull/1767))
- Add full support for partition routing to newly joined worker ([PR #1730](https://github.com/wallaroolabs/wallaroo/pull/1730))
- Shutdown cluster cleanly when SIGTERM or SIGINT is received ([PR #1705](https://github.com/wallaroolabs/wallaroo/pull/1705))

### Changed

- Don't report a cluster as ready to work until node connection protocol has completed ([PR #1771](https://github.com/wallaroolabs/wallaroo/pull/1771))
- Add Env as argument to source/sink builders ([PR #1734](https://github.com/wallaroolabs/wallaroo/pull/1734))<|MERGE_RESOLUTION|>--- conflicted
+++ resolved
@@ -2,7 +2,6 @@
 
 All notable changes to Wallaroo will be documented in this file.
 
-<<<<<<< HEAD
 ## [unreleased] - unreleased
 
 ### Fixed
@@ -10,13 +9,12 @@
 ### Added
 
 ### Changed
-=======
+
 ## [0.3.2] - 2017-12-28
 
 ### Fixed
 
 - Updates to documentation
->>>>>>> e64020fe
 
 ## [0.3.1] - 2017-12-22
 
