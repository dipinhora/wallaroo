# Change Log

All notable changes to Wallaroo will be documented in this file.

<<<<<<< HEAD
## [unreleased] - unreleased

### Fixed

- Fix bug that caused Wallaroo to shut down when connecting a new source after a 3->2 shrink ([PR #2072](https://github.com/wallaroolabs/wallaroo/pull/2072))
- Correctly remove boundary references when worker leaves ([PR #2073](https://github.com/wallaroolabs/wallaroo/pull/2073))
- Correctly update routers after shrink ([PR #2018](https://github.com/wallaroolabs/wallaroo/pull/2018))
- Only try to shrink if supplied worker names are still in the cluster ([PR #2034](https://github.com/wallaroolabs/wallaroo/pull/2034))
- Fix bug when using cluster_shrinker with non-initializer ([PR #2011](https://github.com/wallaroolabs/wallaroo/pull/2011))
- Ensure that all running workers migrate to joiners ([PR #2027](https://github.com/wallaroolabs/wallaroo/pull/2027))
- Clean up recovery files during shrink ([PR #2012](https://github.com/wallaroolabs/wallaroo/pull/2012))
- Ensure that new sources don't try to connect to old workers ([PR #2004](https://github.com/wallaroolabs/wallaroo/pull/2004))
- Fail when control channel can't listen ([PR #1982](https://github.com/wallaroolabs/wallaroo/pull/1982))
- Only create output file for Giles sender when writing ([PR #1964](https://github.com/wallaroolabs/wallaroo/pull/1964))

### Added

- Inform joining worker to shut down on join error ([PR #2086](https://github.com/wallaroolabs/wallaroo/pull/2086))
- Add partition count observability query ([PR #2081](https://github.com/wallaroolabs/wallaroo/pull/2081))
- Add support for multiple sinks per pipeline ([PR #2060](https://github.com/wallaroolabs/wallaroo/pull/2060))
-  Allow joined worker to recover with original command line ([PR #1933](https://github.com/wallaroolabs/wallaroo/pull/1933))
- Add support for query requesting information about partition step distribution across workers ([PR #2025](https://github.com/wallaroolabs/wallaroo/pull/2025))
- Add tool to allow an operator to shrink a Wallaroo cluster ([PR #2005](https://github.com/wallaroolabs/wallaroo/pull/2005))

### Changed

- Clean up external message protocol ([PR #2032](https://github.com/wallaroolabs/wallaroo/pull/2032))
- Remove "name()" from StateBuilder interface ([PR #1988](https://github.com/wallaroolabs/wallaroo/pull/1988))
=======
## [0.4.1] - 2018-03-14

### Fixed

- Go API: Fixed bug in state computation that return multiple results
- Kafka Client: Update to pony-kafka release 0.3.4 for bugfix regarding partial messages
>>>>>>> 252b9258

## [0.4.0] - 2018-01-12

### Fixed

- Do not force shrink count to a minimum of 1 ([PR #1931](https://github.com/wallaroolabs/wallaroo/pull/1931))
- Fix bug that caused worker joins to fail after the first successful round. ([PR #1927](https://github.com/wallaroolabs/wallaroo/pull/1927))

### Added

- Add "Running Wallaroo" section to book ([PR #1914](https://github.com/wallaroolabs/wallaroo/pull/1914))

### Changed

- New version of Python API based on decorators ([PR #1833](https://github.com/wallaroolabs/wallaroo/pull/1833))

## [0.3.3] - 2018-01-09

### Fixed

- Fix shrink autoscale query reply ([PR #1862](https://github.com/wallaroolabs/wallaroo/pull/1862))

### Added

- Initial Go API ([PR #1866](https://github.com/wallaroolabs/wallaroo/pull/1866))

### Changed

- Turn off building with AVX512f CPU extensions to work around a LLVM bug ([PR #1932](https://github.com/WallarooLabs/wallaroo/pull/1932))

## [0.3.2] - 2017-12-28

### Fixed

- Updates to documentation

## [0.3.1] - 2017-12-22

### Fixed

- Updates to documentation

## [0.3.0] - 2017-12-18

### Fixed

- Get ctrl-c to shutdown cluster after autoscale ([PR #1760](https://github.com/wallaroolabs/wallaroo/pull/1760))
- Send all unacked messages when resuming normal sending at OutgoingBoundary ([PR #1766](https://github.com/wallaroolabs/wallaroo/pull/1766))
- Fix bug in Python word count partitioning logic ([PR #1723](https://github.com/wallaroolabs/wallaroo/pull/1723))
- Add support for chaining State Partition -> Stateless Partition ([PR #1670](https://github.com/wallaroolabs/wallaroo/pull/1670))
- Fix Sender to properly dispose of files ([PR #1673](https://github.com/wallaroolabs/wallaroo/pull/1673))
- Create ProxyRouters to all required steps during initialization

### Added

- Add join for more than 1 worker simultaneously ([PR #1759](https://github.com/wallaroolabs/wallaroo/pull/1759))
- Add stateless partition shrink recalculation ([PR #1767](https://github.com/wallaroolabs/wallaroo/pull/1767))
- Add full support for partition routing to newly joined worker ([PR #1730](https://github.com/wallaroolabs/wallaroo/pull/1730))
- Shutdown cluster cleanly when SIGTERM or SIGINT is received ([PR #1705](https://github.com/wallaroolabs/wallaroo/pull/1705))

### Changed

- Don't report a cluster as ready to work until node connection protocol has completed ([PR #1771](https://github.com/wallaroolabs/wallaroo/pull/1771))
- Add Env as argument to source/sink builders ([PR #1734](https://github.com/wallaroolabs/wallaroo/pull/1734))<|MERGE_RESOLUTION|>--- conflicted
+++ resolved
@@ -2,7 +2,6 @@
 
 All notable changes to Wallaroo will be documented in this file.
 
-<<<<<<< HEAD
 ## [unreleased] - unreleased
 
 ### Fixed
@@ -31,14 +30,13 @@
 
 - Clean up external message protocol ([PR #2032](https://github.com/wallaroolabs/wallaroo/pull/2032))
 - Remove "name()" from StateBuilder interface ([PR #1988](https://github.com/wallaroolabs/wallaroo/pull/1988))
-=======
+
 ## [0.4.1] - 2018-03-14
 
 ### Fixed
 
 - Go API: Fixed bug in state computation that return multiple results
 - Kafka Client: Update to pony-kafka release 0.3.4 for bugfix regarding partial messages
->>>>>>> 252b9258
 
 ## [0.4.0] - 2018-01-12
 
