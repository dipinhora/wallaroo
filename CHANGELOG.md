--- conflicted
+++ resolved
@@ -2,7 +2,6 @@
 
 All notable changes to Wallaroo will be documented in this file.
 
-<<<<<<< HEAD
 ## [unreleased] - unreleased
 
 ### Fixed
@@ -35,13 +34,12 @@
 
 - Clean up external message protocol ([PR #2032](https://github.com/wallaroolabs/wallaroo/pull/2032))
 - Remove "name()" from StateBuilder interface ([PR #1988](https://github.com/wallaroolabs/wallaroo/pull/1988))
-=======
+
 ## [0.4.3] - 2018-05-18
 
 ### Added
 
 - Add Machida with Resilience to Wallaroo in Docker
->>>>>>> fc7f54e0
 
 ## [0.4.2] - 2018-05-14
 
