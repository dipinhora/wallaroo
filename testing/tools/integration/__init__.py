# Copyright 2017 The Wallaroo Authors.
#
#  Licensed under the Apache License, Version 2.0 (the "License");
#  you may not use this file except in compliance with the License.
#  You may obtain a copy of the License at
#
#      http://www.apache.org/licenses/LICENSE-2.0
#
#  Unless required by applicable law or agreed to in writing, software
#  distributed under the License is distributed on an "AS IS" BASIS,
#  WITHOUT WARRANTIES OR CONDITIONS OF ANY KIND, either express or
#  implied. See the License for the specific language governing
#  permissions and limitations under the License.


"""
Integration contains everything that's required to run integration
tests for a Wallaro application (Python, Pony, or otherwise) via a Python
script.

It has:
    - TCPReceiver: a multi-client TCP sink receiver
    - Metrics: an alias for TCPReceiver
    - Sink: an alias for TCPReceiver
    - Sender: a TCP sender
    - Reader: a buffered reader interface wrapper for bytestream generators
    - files_generator: a file source supporting both newlines and framed modes
    - sequence_generator: a framed source encoded U64 sequence generator
        (binary)
    - iter_generator: a generic framed source encoded generator that operates
        on iterators. It takes an optional `to_string` lambda for converting
        iterator items to strings.
    - files_generator: a generic
    - Runner: Runs a single Wallaroo worker with command line parameters.
    - ex_validation: a function to execute external validation commands and
      capture their outputs

You will need to include /testing/tools in your PYTHONPATH, and the
application binary in your PATH before running your integration test.

Below is an example for running the integration test on reverse, a
python-wallaroo application, using the machida binary, the wallaroo python
api, and the the integration tester utility. The integration test script
can be found at
https://github.com/WallarooLabs/wallaroo/examples/python/reverse/_test.py.

```bash
# Add integration utility to PYTHONPATH
export PYTHONPATH="$PYTHONPATH:~/wallaroo-tutorial/wallaroo/testing/tools"
# Add wallaroo to PYTHONPATH
export PYTHONPATH="$PYTHONPATH:~/wallaroo-tutorial/wallaroo/machida:."
# Add machida to PATH
export PATH="%PATH:~/wallaroo-tutorial/wallaroo/machida/build"

# Run integration test
python2 -m pytest _test.py --verbose
```


Alternatively, for a CLI style integration tester, you may use the
`integration_test` CLI. Add
`~/wallaroo-tutorial/wallaroo/testing/tools/integration` to your PATH, then
`integration_test -h` for instructions.
"""

from control import wait_for_cluster_to_resume_processing

<<<<<<< HEAD
from integration import (add_runner,
                         clean_resilience_path,
                         CrashedWorkerError,
                         ex_validate,
                         files_generator,
                         get_port_values,
                         INFO2,
                         is_address_available,
                         iter_generator,
                         Metrics,
                         MetricsStopper,
                         MultiSequenceGenerator,
                         PipelineTestError,
                         Reader,
                         Runner,
                         RunnerChecker,
                         RunnerReadyChecker,
                         runners_output_format,
                         Sender,
                         sequence_generator,
                         setup_resilience_path,
                         start_runners,
                         pipeline_test,
                         set_logging,
                         Sink,
                         SinkAwaitValue,
                         SinkExpect,
                         TCPReceiver,
                         TimeoutError)
=======
>>>>>>> 536e38f8

from cluster import (add_runner,
                     Cluster,
                     ClusterError,
                     Runner,
                     RunnerData,
                     runner_data_format,
                     start_runners)

from control import (SinkAwaitValue,
                     SinkExpect,
                     try_until_timeout,
                     wait_for_cluster_to_resume_processing)

from end_points import (Metrics,
                        MultiSequenceGenerator,
                        Reader,
                        Sender,
                        Sink,
                        files_generator,
                        framed_file_generator,
                        iter_generator,
                        newline_file_generator,
                        sequence_generator)

from errors import (AutoscaleError,
                    CrashedWorkerError,
                    DuplicateKeyError,
                    ExpectationError,
                    MigrationError,
                    PipelineTestError,
                    StopError,
                    TimeoutError)

from external import (clean_resilience_path,
                      create_resilience_dir,
<<<<<<< HEAD
                      run_shell_cmd,
=======
                      ex_validate,
>>>>>>> 536e38f8
                      get_port_values,
                      is_address_available,
                      setup_resilience_path)

from integration import pipeline_test

from logger import (DEFAULT_LOG_FMT,
                    INFO2,
                    set_logging)

from metrics_parser import (MetricsData,
                            MetricsParser,
                            MetricsParseError)

from observability import (cluster_status_query,
                           get_func_name,
                           multi_states_query,
                           ObservabilityNotifier,
                           ObservabilityResponseError,
                           ObservabilityTimeoutError,
                           partition_counts_query,
                           partitions_query,
                           state_entity_query)

from stoppable_thread import StoppableThread

from typed_list import TypedList<|MERGE_RESOLUTION|>--- conflicted
+++ resolved
@@ -65,38 +65,6 @@
 
 from control import wait_for_cluster_to_resume_processing
 
-<<<<<<< HEAD
-from integration import (add_runner,
-                         clean_resilience_path,
-                         CrashedWorkerError,
-                         ex_validate,
-                         files_generator,
-                         get_port_values,
-                         INFO2,
-                         is_address_available,
-                         iter_generator,
-                         Metrics,
-                         MetricsStopper,
-                         MultiSequenceGenerator,
-                         PipelineTestError,
-                         Reader,
-                         Runner,
-                         RunnerChecker,
-                         RunnerReadyChecker,
-                         runners_output_format,
-                         Sender,
-                         sequence_generator,
-                         setup_resilience_path,
-                         start_runners,
-                         pipeline_test,
-                         set_logging,
-                         Sink,
-                         SinkAwaitValue,
-                         SinkExpect,
-                         TCPReceiver,
-                         TimeoutError)
-=======
->>>>>>> 536e38f8
 
 from cluster import (add_runner,
                      Cluster,
@@ -133,11 +101,7 @@
 
 from external import (clean_resilience_path,
                       create_resilience_dir,
-<<<<<<< HEAD
-                      run_shell_cmd,
-=======
                       ex_validate,
->>>>>>> 536e38f8
                       get_port_values,
                       is_address_available,
                       setup_resilience_path)
